--- conflicted
+++ resolved
@@ -106,9 +106,6 @@
 void RegisterInterruptRelayQueue(Service::Interface* self) {
     u32* cmd_buff = Service::GetCommandBuffer();
     u32 flags = cmd_buff[1];
-<<<<<<< HEAD
-    u32 event_handle = cmd_buff[3]; // TODO(bunnei): Implement event handling
-=======
     u32 event_handle = cmd_buff[3];
 
     _assert_msg_(GSP, (event_handle != 0), "called, but event is nullptr!");
@@ -122,7 +119,6 @@
     // GPU as processed all queued up commands, but due to the emulator being single-threaded they
     // will always be ready.
     Kernel::SetPermanentLock(event_handle, true);
->>>>>>> b45a38f5
 
     cmd_buff[2] = g_thread_id;          // ThreadID
 }
